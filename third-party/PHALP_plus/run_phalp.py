import argparse
import os
import time
import traceback
import warnings

import cv2
import imageio
import joblib
import numpy as np
from deep_sort_ import nn_matching
from deep_sort_.detection import Detection
from deep_sort_.tracker import Tracker
<<<<<<< HEAD
from models.pose_model import PoseModel
from PHALP import PHALP_tracker
from pytube import YouTube
from tqdm import tqdm
from utils.make_video import render_frame_main_online
=======

>>>>>>> 410c15f1
from utils.utils import FrameExtractor, str2bool

warnings.filterwarnings("ignore")


def test_tracker(opt, phalp_tracker: PHALP_tracker):
    print("running PHALP on", opt.video_seq)
    print("base_path", opt.base_path)
    print("storage_folder", opt.storage_folder)

    eval_keys = ["tracked_ids", "tracked_bbox", "tid", "bbox", "tracked_time"]
    history_keys = ["appe", "loca", "pose", "uv"] if opt.render else []
    prediction_keys = (
        ["prediction_uv", "prediction_pose", "prediction_loca"] if opt.render else []
    )
    extra_keys_1 = [
        "center",
        "scale",
        "size",
        "img_path",
        "img_name",
        "mask_name",
        "conf",
    ]
    extra_keys_2 = ["smpl", "3d_joints", "camera", "embedding", "vitpose"]
    history_keys = history_keys + extra_keys_1 + extra_keys_2
    visual_store_ = eval_keys + history_keys + prediction_keys
    tmp_keys_ = ["uv", "prediction_uv", "prediction_pose", "prediction_loca"]

    res_dir = os.path.join(opt.storage_folder, "results")
    res_file = f"{res_dir}/{opt.video_seq}.pkl"
    if not (opt.overwrite) and os.path.isfile(res_file):
        print(f"{res_file} already exists, skipping")
        return 0

    print("WRITING RESULTS TO", res_file)

    mask_dir = os.path.join(opt.storage_folder, "_TMP")
    vis_dir = os.path.join(opt.storage_folder, "vis_render")

    os.makedirs(res_dir, exist_ok=True)
    os.makedirs(mask_dir, exist_ok=True)
    os.makedirs(vis_dir, exist_ok=True)

    phalp_tracker.eval()
    phalp_tracker.HMAR.reset_renderer(opt.res)

    # initialize vitpose model
    device = "cuda"
    cpm = PoseModel(device)

    metric = nn_matching.NearestNeighborDistanceMetric(
        opt, opt.hungarian_th, opt.past_lookback
    )
    tracker = Tracker(
        opt,
        metric,
        max_age=opt.max_age_track,
        n_init=opt.n_init,
        phalp_tracker=phalp_tracker,
        dims=[4096, 4096, 99],
    )

    try:

        main_path_to_frames = opt.base_path + "/" + opt.video_seq + opt.sample
        list_of_frames = np.sort(
            [i for i in os.listdir(main_path_to_frames) if ".jpg" in i]
        )
        list_of_frames = (
            list_of_frames
            if opt.start_frame == -1
            else list_of_frames[opt.start_frame : opt.end_frame]
        )
        list_of_shots = phalp_tracker.get_list_of_shots(
            main_path_to_frames, list_of_frames
        )

        tracked_frames = []
        final_visuals_dic = {}

        for t_, frame_name in enumerate(tqdm(list_of_frames)):
            if opt.verbose:
                print(
                    "\n\n\nTime: ",
                    opt.video_seq,
                    frame_name,
                    t_,
                    time.time() - time_ if t_ > 0 else 0,
                )
                time_ = time.time()

            image_frame = cv2.imread(main_path_to_frames + "/" + frame_name)
            img_height, img_width, _ = image_frame.shape
            new_image_size = max(img_height, img_width)
            top, left = (
                (new_image_size - img_height) // 2,
                (new_image_size - img_width) // 2,
            )
            measurments = [img_height, img_width, new_image_size, left, top]
            opt.shot = 1 if t_ in list_of_shots else 0

            ############ detection ##############
            (
                pred_bbox,
                pred_masks,
                pred_scores,
                mask_names,
                gt,
            ) = phalp_tracker.get_detections(image_frame, frame_name, t_)

            ############ vitpose #############
            vitposes_out = cpm.predict_pose(
                image_frame[:, :, ::-1],
                [np.concatenate([pred_bbox, pred_scores[:, None]], axis=1)],
            )
            # vis = cpm.visualize_pose_results(image_frame[:,:,::-1], vitposes_out)
            # cv2.imwrite('test.jpg', vis[:,:,::-1])

            ############ HMAR ##############
            detections = []
            for bbox, mask, score, mask_name, gt_id, vitpose_out in zip(
                pred_bbox, pred_masks, pred_scores, mask_names, gt, vitposes_out
            ):
                if bbox[2] - bbox[0] < 50 or bbox[3] - bbox[1] < 100:
                    continue
                detection_data = phalp_tracker.get_human_apl(
                    image_frame,
                    mask,
                    bbox,
                    score,
                    [main_path_to_frames, frame_name],
                    mask_name,
                    t_,
                    measurments,
                    gt_id,
                )
                vitpose_2d = np.zeros([25, 3])
                vitpose_2d[
                    [0, 16, 15, 18, 17, 5, 2, 6, 3, 7, 4, 12, 9, 13, 10, 14, 11]
                ] = vitpose_out["keypoints"]
                detection_data["vitpose"] = vitpose_2d
                detections.append(Detection(detection_data))

            ############ tracking ##############
            tracker.predict()
            tracker.update(detections, t_, frame_name, opt.shot)

            ############ record the results ##############
            final_visuals_dic.setdefault(frame_name, {"time": t_, "shot": opt.shot})
            if opt.render:
                final_visuals_dic[frame_name]["frame"] = image_frame
            for key_ in visual_store_:
                final_visuals_dic[frame_name][key_] = []

            for tracks_ in tracker.tracks:
                if frame_name not in tracked_frames:
                    tracked_frames.append(frame_name)
                if not (tracks_.is_confirmed()):
                    continue

                track_id = tracks_.track_id
                track_data_hist = tracks_.track_data["history"][-1]
                track_data_pred = tracks_.track_data["prediction"]

                final_visuals_dic[frame_name]["tid"].append(track_id)
                final_visuals_dic[frame_name]["bbox"].append(track_data_hist["bbox"])
                final_visuals_dic[frame_name]["tracked_time"].append(
                    tracks_.time_since_update
                )

                for hkey_ in history_keys:
                    final_visuals_dic[frame_name][hkey_].append(track_data_hist[hkey_])
                for pkey_ in prediction_keys:
                    final_visuals_dic[frame_name][pkey_].append(
                        track_data_pred[pkey_.split("_")[1]][-1]
                    )

                if tracks_.time_since_update == 0:
                    final_visuals_dic[frame_name]["tracked_ids"].append(track_id)
                    final_visuals_dic[frame_name]["tracked_bbox"].append(
                        track_data_hist["bbox"]
                    )

                    if tracks_.hits == opt.n_init:
                        for pt in range(opt.n_init - 1):
                            track_data_hist_ = tracks_.track_data["history"][-2 - pt]
                            track_data_pred_ = tracks_.track_data["prediction"]
                            frame_name_ = tracked_frames[-2 - pt]
                            final_visuals_dic[frame_name_]["tid"].append(track_id)
                            final_visuals_dic[frame_name_]["bbox"].append(
                                track_data_hist_["bbox"]
                            )
                            final_visuals_dic[frame_name_]["tracked_ids"].append(
                                track_id
                            )
                            final_visuals_dic[frame_name_]["tracked_bbox"].append(
                                track_data_hist_["bbox"]
                            )
                            final_visuals_dic[frame_name_]["tracked_time"].append(0)

                            for hkey_ in history_keys:
                                final_visuals_dic[frame_name_][hkey_].append(
                                    track_data_hist_[hkey_]
                                )
                            for pkey_ in prediction_keys:
                                final_visuals_dic[frame_name_][pkey_].append(
                                    track_data_pred_[pkey_.split("_")[1]][-1]
                                )

        joblib.dump(final_visuals_dic, res_file)
        if opt.use_gt:
            gt_file = f"{res_dir}/{opt.video_seq}_{opt.start_frame}_distance.pkl"
            joblib.dump(tracker.tracked_cost, gt_file)

    except Exception as e:
        print(e)
        print(traceback.format_exc())


class options:
    def __init__(self):

        self.parser = argparse.ArgumentParser(description="PHALP_pixel Tracker")
        self.parser.add_argument("--base_path", type=str, required=True)
        self.parser.add_argument("--storage_folder", type=str, default="outputs")
        self.parser.add_argument("--batch_id", type=int, default="-1")
        self.parser.add_argument("--track_dataset", type=str, default="posetrack")
        self.parser.add_argument("--video_seq", type=str, required=True)
        self.parser.add_argument("--sample", type=str, default="")
        self.parser.add_argument("--predict", type=str, default="TPL")
        self.parser.add_argument("--distance_type", type=str, default="EQ_010")
        self.parser.add_argument(
            "--use_gt", type=str2bool, nargs="?", const=True, default=False
        )
        self.parser.add_argument(
            "--overwrite", type=str2bool, nargs="?", const=True, default=False
        )

        self.parser.add_argument("--alpha", type=float, default=0.1)
        self.parser.add_argument("--low_th_c", type=float, default=0.8)
        self.parser.add_argument("--hungarian_th", type=float, default=100.0)
        self.parser.add_argument("--track_history", type=int, default=7)
        self.parser.add_argument("--max_age_track", type=int, default=50)
        self.parser.add_argument("--n_init", type=int, default=5)
        self.parser.add_argument("--max_ids", type=int, default=50)
        self.parser.add_argument(
            "--verbose", type=str2bool, nargs="?", const=True, default=False
        )
        self.parser.add_argument(
            "--detect_shots", type=str2bool, nargs="?", const=True, default=True
        )

        self.parser.add_argument(
            "--store_mask", type=str2bool, nargs="?", const=True, default=True
        )

        self.parser.add_argument(
            "--render", type=str2bool, nargs="?", const=True, default=False
        )
        self.parser.add_argument(
            "--render_engine", default="PYR", help="rendering engine to use"
        )
        self.parser.add_argument("--render_type", type=str, default="HUMAN_FULL_FAST")
        self.parser.add_argument("--render_up_scale", type=int, default=2)
        self.parser.add_argument("--res", type=int, default=256)
        self.parser.add_argument("--downsample", type=int, default=1)

        self.parser.add_argument("--encode_type", type=str, default="4c")
        self.parser.add_argument("--cva_type", type=str, default="least_square")
        self.parser.add_argument("--past_lookback", type=int, default=1)
        self.parser.add_argument("--mask_type", type=str, default="feat")
        self.parser.add_argument("--detection_type", type=str, default="mask2")
        self.parser.add_argument("--start_frame", type=int, default=-1)
        self.parser.add_argument("--end_frame", type=int, default=-1)
        self.parser.add_argument(
            "--store_extra_info", type=str2bool, nargs="?", const=True, default=False
        )

    def parse(self):
        self.opt = self.parser.parse_args()
        return self.opt


if __name__ == "__main__":

    opt = options().parse()

    phalp_tracker = PHALP_tracker(opt)
    phalp_tracker.cuda()
    phalp_tracker.eval()

    test_tracker(opt, phalp_tracker)<|MERGE_RESOLUTION|>--- conflicted
+++ resolved
@@ -1,26 +1,22 @@
-import argparse
 import os
-import time
-import traceback
-import warnings
-
 import cv2
 import imageio
+import time
 import joblib
+import argparse
+import warnings
+import traceback
 import numpy as np
+from tqdm import tqdm
+
+from PHALP import PHALP_tracker
+from models.pose_model import PoseModel
 from deep_sort_ import nn_matching
 from deep_sort_.detection import Detection
 from deep_sort_.tracker import Tracker
-<<<<<<< HEAD
-from models.pose_model import PoseModel
-from PHALP import PHALP_tracker
+
+from utils.utils import FrameExtractor, str2bool
 from pytube import YouTube
-from tqdm import tqdm
-from utils.make_video import render_frame_main_online
-=======
-
->>>>>>> 410c15f1
-from utils.utils import FrameExtractor, str2bool
 
 warnings.filterwarnings("ignore")
 
