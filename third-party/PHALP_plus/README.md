# Tracking People by Predicting 3D Appearance, Location & Pose (CVPR 2022 Oral)
Code repository for the paper "Tracking People by Predicting 3D Appearance, Location & Pose". \
[Jathushan Rajasegaran](http://people.eecs.berkeley.edu/~jathushan/), [Georgios Pavlakos](https://geopavlakos.github.io/), [Angjoo Kanazawa](https://people.eecs.berkeley.edu/~kanazawa/), [Jitendra Malik](http://people.eecs.berkeley.edu/~malik/). \
[![arXiv](https://img.shields.io/badge/arXiv-2112.04477-00ff00.svg)](https://arxiv.org/abs/2112.04477)       [![Website shields.io](https://img.shields.io/website-up-down-green-red/http/shields.io.svg)](https://people.eecs.berkeley.edu/~jathushan/PHALP/)     [![Open In Colab](https://colab.research.google.com/assets/colab-badge.svg)](https://colab.research.google.com/drive/1zeHvAcvflsty2p9Hgr49-AhQjkSWCXjr?usp=sharing)
 
This code repository provides a code implementation for our paper PHALP, with installation, preparing datasets, and evaluating on datasets, and a demo code to run on any youtube videos. 

<p align="center"><img src="./utils/imgs/teaser.png" width="800"></p>

**Abstract** : <em>In this paper, we present an approach for tracking people in monocular videos, by predicting their future 3D representations. To achieve this, we first lift people to 3D from a single frame in a robust way. This lifting includes information about the 3D pose of the person, his or her location in the 3D space, and the 3D appearance. As we track a person, we collect 3D observations over time in a tracklet representation. Given the 3D nature of our observations, we build temporal models for each one of the previous attributes. We use these models to predict the future state of the tracklet, including 3D location, 3D appearance, and 3D pose. For a future frame, we compute the similarity between the predicted state of a tracklet and the single frame observations in a probabilistic manner. Association is solved with simple Hungarian matching, and the matches are used to update the respective tracklets. We evaluate our approach on various benchmarks and report state-of-the-art results. </em> 

## Installation

<<<<<<< HEAD
To install this on siberian, you can do:

```
conda create -n PHALP_plus python=3.10
conda activate PHALP_plus
conda install pytorch torchvision torchaudio cudatoolkit=11.3 -c pytorch

pip install -r requirements.txt 

pip install mmcv==1.3.9
cd ViTPose
pip install -v -e .
pip install timm==0.4.9 einops
```

=======
>>>>>>> cba06ecd
We recommend creating a clean [conda](https://docs.conda.io/) environment and install all dependencies.
You can do this as follows:
```
conda env create -f scripts/_env.yaml
```

After the installation is complete you can activate the conda environment by running:
```
conda activate PHALP
```

## Demo

Please run the following command to run our method on a youtube video. This will download the youtube video from a given ID, and extract frames, run Detectron2, run HMAR and finally run our tracker and renders the video.

`./scripts/_demo.sh`

Also, you can render with different renders (NMR or PyRender) with different visualization by changing `render_type` option. Additionally, you can also replace `HUMAN` with `GHOST` to see the continuous tracks, even if it is not detected or occluded.

<p align="center"><img src="./utils/imgs/render_type.png" width="800"></p>


## Testing

Once the posetrack dataset is downloaded at "_DATA/posetrack_2018/", run the following command to run our tracker on all videos on the supported datasets. This will run MaskRCNN, HMAR to create embeddings and run PHALP on these prepossessed data. 

`./scripts/_posetrack.sh`


## Evaluation

To evaluate the tracking performance on ID switches, MOTA, and IDF1 and HOTA metrics, please run the following command.

`python3 evaluate_PHALP.py out/Videos_results/results/ PHALP posetrack`


## Results ([Project site](http://people.eecs.berkeley.edu/~jathushan/PHALP/))

We evaluated our method on PoseTrack, MuPoTs and AVA datasets. Our results show significant improvements over the state-of-the-art methods on person tracking. For more results please visit our [website](http://people.eecs.berkeley.edu/~jathushan/PHALP/).


<!-- <p align="center"><img src="./utils/imgs/PHALP_10.gif" width="800"></p> -->
<p align="center"><img src="./utils/imgs/PHALP_1.gif" width="800"></p>
<p align="center"><img src="./utils/imgs/PHALP_2.gif" width="800"></p>
<p align="center"><img src="./utils/imgs/PHALP_8.gif" width="800"></p>
<p align="center"><img src="./utils/imgs/PHALP_3.gif" width="800"></p>
<p align="center"><img src="./utils/imgs/PHALP_4.gif" width="800"></p>
<p align="center"><img src="./utils/imgs/PHALP_5.gif" width="800"></p>
<p align="center"><img src="./utils/imgs/PHALP_6.gif" width="800"></p>
<p align="center"><img src="./utils/imgs/PHALP_7.gif" width="800"></p>

## Acknowledgements
Parts of the code are taken or adapted from the following repos:
- [deep sort](https://github.com/nwojke/deep_sort)
- [SMPL-X](https://github.com/vchoutas/smplx)
- [SMPLify-X](https://github.com/vchoutas/smplify-x)
- [SPIN](https://github.com/nkolot/SPIN)
- [VIBE](https://github.com/mkocabas/VIBE)
- [SMALST](https://github.com/silviazuffi/smalst)
- [ProHMR](https://github.com/nkolot/ProHMR)
- [TrackEval](https://github.com/JonathonLuiten/TrackEval)

## Contact
Jathushan Rajasegaran - jathushan@berkeley.edu or brjathu@gmail.com
<br/>
To ask questions or report issues, please open an issue on the [issues tracker](https://github.com/brjathu/PHALP/issues).
<br/>
Discussions, suggestions and questions are welcome!


## Citation
If you find this code useful for your research or the use data generated by our method, please consider citing the following paper:
```
@inproceedings{rajasegaran2022tracking,
  title={Tracking People by Predicting 3{D} Appearance, Location \& Pose},
  author={Rajasegaran, Jathushan and Pavlakos, Georgios and Kanazawa, Angjoo and Malik, Jitendra},
  booktitle={CVPR},
  year={2022}
}
```
<|MERGE_RESOLUTION|>--- conflicted
+++ resolved
@@ -11,24 +11,6 @@
 
 ## Installation
 
-<<<<<<< HEAD
-To install this on siberian, you can do:
-
-```
-conda create -n PHALP_plus python=3.10
-conda activate PHALP_plus
-conda install pytorch torchvision torchaudio cudatoolkit=11.3 -c pytorch
-
-pip install -r requirements.txt 
-
-pip install mmcv==1.3.9
-cd ViTPose
-pip install -v -e .
-pip install timm==0.4.9 einops
-```
-
-=======
->>>>>>> cba06ecd
 We recommend creating a clean [conda](https://docs.conda.io/) environment and install all dependencies.
 You can do this as follows:
 ```
