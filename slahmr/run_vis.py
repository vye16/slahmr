--- conflicted
+++ resolved
@@ -13,7 +13,6 @@
     load_result,
     save_input_frames,
 )
-<<<<<<< HEAD
 from slahmr.util.loaders import load_config_from_log, resolve_cfg_paths, load_smpl_body_model
 from slahmr.util.tensor import get_device, move_to, to_torch
 from slahmr.vis.output import (
@@ -23,13 +22,6 @@
 )
 from slahmr.vis.tools import vis_keypoints
 from slahmr.vis.viewer import init_viewer
-=======
-from util.loaders import load_config_from_log, resolve_cfg_paths, load_smpl_body_model
-from util.tensor import get_device, move_to, detach_all, to_torch
-from vis.output import prep_result_vis, animate_scene, make_video_grid_2x2
-from vis.tools import vis_keypoints
-from vis.viewer import init_viewer
->>>>>>> 410c15f1
 
 
 def run_vis(
@@ -113,16 +105,6 @@
     if make_grid:
         for phase, it in phase_max_iters.items():
             grid_path = f"{save_dir}/{dataset.seq_name}_{phase}_grid.mp4"
-<<<<<<< HEAD
-            make_video_grid_2x2(
-                grid_path,
-                [
-                    inp_vid_path,
-                    f"{save_dir}/{dataset.seq_name}_{phase}_final_{it}_src_cam.mp4",
-                    f"{save_dir}/{dataset.seq_name}_{phase}_final_{it}_above.mp4",
-                    f"{save_dir}/{dataset.seq_name}_{phase}_final_{it}_side.mp4",
-                ],
-=======
             vid_paths = [
                 inp_vid_path,
                 f"{save_dir}/{dataset.seq_name}_{phase}_final_{it}_src_cam.mp4",
@@ -132,7 +114,6 @@
             make_video_grid_2x2(
                 grid_path,
                 vid_paths,
->>>>>>> 410c15f1
                 overwrite=True,
             )
 
