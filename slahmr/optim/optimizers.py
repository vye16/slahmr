--- conflicted
+++ resolved
@@ -8,19 +8,11 @@
 import torch.nn.functional as F
 import torch.optim as optim
 
-<<<<<<< HEAD
 from slahmr.geometry.mesh import save_mesh_scenes
 from slahmr.body_model import OP_IGNORE_JOINTS
 from slahmr.util.logger import Logger, log_cur_stats
 from slahmr.util.tensor import detach_all, move_to
-from slahmr.vis.output import prep_result_vis, render_scene_dict
-=======
-from body_model import OP_IGNORE_JOINTS
-from geometry.mesh import save_mesh_scenes
-from util.logger import Logger, log_cur_stats
-from util.tensor import move_to, detach_all
-from vis.output import prep_result_vis, animate_scene
->>>>>>> 410c15f1
+from slahmr.vis.output import prep_result_vis, animate_scene
 
 from .losses import MotionLoss, RootLoss, SMPLLoss
 from .output import save_camera_json
